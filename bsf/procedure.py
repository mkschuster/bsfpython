--- conflicted
+++ resolved
@@ -521,11 +521,7 @@
             if runnable_step_current is not None:
                 self.runnable_step_status_file_create(runnable_step=runnable_step_current, success=False)
 
-<<<<<<< HEAD
-            Exception('\n'.join(exception_str_list))
-=======
             return Exception('\n'.join(exception_str_list))
->>>>>>> da8d016f
 
         return None
 
