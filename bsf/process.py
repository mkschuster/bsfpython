# -*- coding: utf-8 -*-
"""Process module.

A package of classes and methods modelling processes.
"""
#  Copyright 2013 - 2021 Michael K. Schuster
#
#  Biomedical Sequencing Facility (BSF), part of the genomics core facility
#  of the Research Center for Molecular Medicine (CeMM) of the
#  Austrian Academy of Sciences and the Medical University of Vienna (MUW).
#
#
#  This file is part of BSF Python.
#
#  BSF Python is free software: you can redistribute it and/or modify
#  it under the terms of the GNU Lesser General Public License as published by
#  the Free Software Foundation, either version 3 of the License, or
#  (at your option) any later version.
#
#  BSF Python is distributed in the hope that it will be useful,
#  but WITHOUT ANY WARRANTY; without even the implied warranty of
#  MERCHANTABILITY or FITNESS FOR A PARTICULAR PURPOSE.  See the
#  GNU Lesser General Public License for more details.
#
#  You should have received a copy of the GNU Lesser General Public License
#  along with BSF Python.  If not, see <http://www.gnu.org/licenses/>.
#
import datetime
import errno
import os
import shutil
import stat
import sys
import time
import warnings
from io import IOBase, TextIOWrapper
from subprocess import Popen, PIPE, DEVNULL
from threading import Lock, Thread

from bsf.argument import *
from bsf.connector import *
from bsf.standards import Configuration


def get_timestamp():
    """Get the current time stamp in ISO format.

    @return: ISO format time stamp
    @rtype: str
    """
    return '[' + datetime.datetime.now().isoformat() + ']'


def map_connector(connector=None, executable_list=None):
    """Map a C{bsf.connector.Connector} object to a file handle.

    @param connector: C{bsf.connector.Connector} object or sub-class thereof.
    @type connector: Connector | None
    @param executable_list: Python C{list} object of C{Executable} objects.
    @type executable_list: list[Executable] | None
    @return: File handle object
    @rtype: IOBase | DEVNULL | PIPE | None
    """
    if isinstance(connector, ElectronicSink):
        return DEVNULL

    if isinstance(connector, ConnectorFile):
        if isinstance(connector, ConnectorPipeNamed):
            # A named pipe needs creating before it can be opened.
            if not os.path.exists(connector.file_path):
                os.mkfifo(connector.file_path)
        return open(file=connector.file_path, mode=connector.file_mode)

    if isinstance(connector, ConnectorPipe):
        return PIPE

    if isinstance(connector, StandardStream):
        return PIPE

    if isinstance(connector, ConcurrentProcess):
        if executable_list is None:
            raise Exception('A ConcurrentProcess Connector requires a list of Executable objects to connect to.')

        for executable in executable_list:
            if executable.name == connector.name:
                if executable.sub_process is None:
                    raise Exception(
                        'Sub-process ' + repr(executable.name) + ' not initialised, yet.')
                return getattr(executable.sub_process, connector.connection)
        else:
            raise Exception('Could not find a suitable Executable.name for Connector.name ' + repr(connector.name))

    return None


def run_executables(executable_list, debug=0):
    """Run a Python C{list} of C{Executable} objects concurrently.

    @param executable_list: Python C{list} of C{Executable} objects
    @type executable_list: list[Executable]
    @param debug: Integer debugging level
    @type debug: int
    @return: Python C{list} of Python C{str} (exception) objects
    @rtype: list[str] | None
    """
    thread_lock = Lock()

    for executable in executable_list:
        # Per RunnableStep, up to three threads, writing to STDIN, as well as reading from STDOUT and STDERR,
        # should make sure that buffers are not filling up. If STDOUT or STDERR connectors are not defined,
        # defaults need be set to avoid the sub-process from blocking.

        if executable.stdout is None:
            executable.stdout = StandardOutputStream()

        if executable.stderr is None:
            executable.stderr = StandardErrorStream()

        # Create and assign sub-processes.
        try:
            executable.sub_process = Popen(
                args=executable.command_list(),
                bufsize=1,
                stdin=map_connector(connector=executable.stdin, executable_list=executable_list),
                stdout=map_connector(connector=executable.stdout, executable_list=executable_list),
                stderr=map_connector(connector=executable.stderr, executable_list=executable_list),
                text=True)
        except OSError as exception:
            if exception.errno == errno.ENOENT:
                raise Exception(
                    "For Executable.name {!r} Executable.program {!r} could not be found.".format(
                        executable.name, executable.program))
            else:
                # Re-raise the Exception object.
                raise exception

        for attribute in ('stdin', 'stdout', 'stderr'):
            connector = getattr(executable, attribute)
            """ @type connector: Connector """

            if isinstance(connector, StandardInputStream):
                if connector.thread_callable is None:
                    # If a specific STDIN callable is not defined, run bsf.process.Executable.process_stdin().
                    pass
                else:
                    connector.thread = Thread(
                        target=connector.thread_callable,
                        args=[executable.sub_process.stdin, thread_lock, debug],
                        kwargs=connector.thread_kwargs)

            if isinstance(connector, StandardOutputStream):
                if connector.thread_callable is None:
                    # If a specific STDOUT callable is not defined, run bsf.process.Executable.process_stdout().
                    connector.thread = Thread(
                        target=Executable.process_stdout,
                        args=[executable.sub_process.stdout, thread_lock, debug],
                        kwargs={'stdout_path': connector.file_path})
                else:
                    connector.thread = Thread(
                        target=connector.thread_callable,
                        args=[executable.sub_process.stdout, thread_lock, debug],
                        kwargs=connector.thread_kwargs)

            if isinstance(connector, StandardErrorStream):
                if connector.thread_callable is None:
                    # If a specific STDERR callable is not defined, run bsf.process.Executable.process_stderr().
                    connector.thread = Thread(
                        target=Executable.process_stderr,
                        args=[executable.sub_process.stderr, thread_lock, debug],
                        kwargs={'stderr_path': connector.file_path})
                else:
                    connector.thread = Thread(
                        target=connector.thread_callable,
                        args=[executable.sub_process.stderr, thread_lock, debug],
                        kwargs=connector.thread_kwargs)

            if isinstance(connector, StandardStream) and connector.thread:
                connector.thread.daemon = True
                connector.thread.start()

    # At this stage all subprocess.Popen objects should have been created.
    # Now, wait for all child processes to complete.

    exception_str_list = list()
    for executable in executable_list:
        child_return_code = executable.sub_process.wait()

        # First, join all standard stream processing threads.

        for attribute in ('stdin', 'stdout', 'stderr'):
            connector = getattr(executable, attribute)
            """ @type connector: Connector """
            if isinstance(connector, StandardStream) and connector.thread:
                thread_join_counter = 0
                while connector.thread.is_alive() and thread_join_counter < connector.thread_joins:
                    if debug > 0:
                        thread_lock.acquire(True)
                        print("{} Waiting for Executable.name {!r} {!r} processor to finish.".format(
                            get_timestamp(),
                            executable.name,
                            attribute))
                        thread_lock.release()

                    connector.thread.join(timeout=connector.thread_timeout)
                    thread_join_counter += 1

        # Second, inspect the child process' return code.

        if child_return_code > 0:
            # Child return code.
            exception_str_list.append("{} Child process Executable.name {!r} failed with return code {!r}.".format(
                get_timestamp(), executable.name, +child_return_code))
        elif child_return_code < 0:
            # Child signal.
            exception_str_list.append("{} Child process Executable.name {!r} received signal {!r}.".format(
                get_timestamp(), executable.name, -child_return_code))

    return exception_str_list


class Command(object):
    """The C{bsf.process.Command} class represents one program, its options and arguments.

    A C{bsf.process.Command} object can possibly contain another subordinate C{bsf.process.Command} object.

    Attributes:
    @ivar name: Name
    @type name: str
    @ivar program: Program
    @type program: str
    @ivar options: Python C{dict} of Python C{str} (C{bsf.argument.Argument.key}) key and
        Python C{list} value objects of C{bsf.argument.Argument} objects
    @type options: dict[Argument.key, list[Argument]]
    @ivar arguments: Python C{list} of Python C{str} (program argument) objects
    @type arguments: list[str]
    @ivar sub_command: Subordinate C{bsf.process.Command} object
    @type sub_command: Command | None
    """

    def __init__(
            self,
            name=None,
            program=None,
            options=None,
            arguments=None,
            sub_command=None):
        """Initialise a C{bsf.process.Command} object.

        @param name: Name
        @type name: str | None
        @param program: Program
        @type program: str | None
        @param options: Python C{dict} of Python C{str} (C{bsf.argument.Argument.key}) key and
            Python C{list} value objects of C{bsf.argument.Argument} objects
        @type options: dict[Argument.key, list[Argument]] | None
        @param arguments: Python C{list} of Python C{str} (program argument) objects
        @type arguments: list[str] | None
        @param sub_command: Subordinate C{bsf.process.Command} object
        @type sub_command: Command | None
        """

        super(Command, self).__init__()

        if name is None:
            self.name = str()
        else:
            self.name = name

        if program is None:
            self.program = str()
        else:
            self.program = program

        if options is None:
            self.options = dict()
        else:
            self.options = options

        if arguments is None:
            self.arguments = list()
        else:
            self.arguments = arguments

        self.sub_command = sub_command

        return

    def trace(self, level):
        """Trace a C{bsf.process.Command} object.

        @param level: Indentation level
        @type level: int
        @return: Trace information
        @rtype: list[str]
        """
        indent = '  ' * level

        str_list = list()
        """ @type str_list: list[str] """

        str_list.append('{}{!r}\n'.format(indent, self))
        str_list.append('{}  name:               {!r}\n'.format(indent, self.name))
        str_list.append('{}  program:            {!r}\n'.format(indent, self.program))

        # List all options

        str_list.append('{}  options:\n'.format(indent))

        for key in sorted(self.options):
            str_list.append('{}    key: {!r} Argument objects:\n'.format(indent, key))
            for argument in self.options[key]:
                str_list.extend(argument.trace(level=level + 2))

        # List all arguments

        str_list.append('{}  arguments:\n'.format(indent))

        i = 0
        for argument in self.arguments:
            str_list.append('{}    {:2d}: {!r}\n'.format(indent, i, argument))
            i += 1

        if self.sub_command is not None:
            str_list.extend(self.sub_command.trace(level=level + 1))

        return str_list

    def add_argument(self, argument, override):
        """Add a C{bsf.argument.Argument} object or one of its sub-classes.

        @param argument: C{bsf.argument.Argument} object
        @type argument: Argument
        @param override: Override existing C{bsf.argument.Argument} objects without warning
        @type override: bool
        """
        if not override and argument.key in self.options:
            warnings.warn(
                'Adding an Argument with key ' + repr(argument.key) +
                ' that exits already in Command.program ' + repr(self.program) + '.',
                UserWarning)

        if argument.key not in self.options:
            self.options[argument.key] = list()

        arguments_list = self.options[argument.key]
        arguments_list.append(argument)

        return

    def add_switch_long(self, key, override=False):
        """Initialise and add a C{bsf.argument.SwitchLong} object.

        @param key: Key
        @type key: str
        @param override: Override existing C{bsf.argument.Argument} objects without warning
        @type override: bool
        """
        return self.add_argument(argument=SwitchLong(key=key), override=override)

    def add_switch_short(self, key, override=False):
        """Initialise and add a C{bsf.argument.SwitchShort} object.

        @param key: Key
        @type key: str
        @param override: Override existing C{bsf.argument.Argument} objects without warning
        @type override: bool
        """
        return self.add_argument(argument=SwitchShort(key=key), override=override)

    def add_option_long(self, key, value, override=False):
        """Initialise and add a C{bsf.argument.OptionLong} object.

        @param key: Key
        @type key: str
        @param value: Value
        @type value: str
        @param override: Override existing C{bsf.argument.Argument} objects without warning
        @type override: bool
        """
        return self.add_argument(argument=OptionLong(key=key, value=value), override=override)

    def add_option_short(self, key, value, override=False):
        """Initialise and add a C{bsf.argument.OptionShort} object.

        @param key: Key
        @type key: str
        @param value: Value
        @type value: str
        @param override: Override existing C{bsf.argument.Argument} objects without warning
        @type override: bool
        """
        return self.add_argument(argument=OptionShort(key=key, value=value), override=override)

    def add_option_pair(self, key, value, override=False):
        """Initialise and add a C{bsf.argument.OptionPair} object.

        @param key: Key
        @type key: str
        @param value: Value
        @type value: str
        @param override: Override existing C{bsf.argument.Argument} objects without warning
        @type override: bool
        """
        return self.add_argument(argument=OptionPair(key=key, value=value), override=override)

    def add_option_pair_short(self, key, value, override=False):
        """Initialise and add a C{bsf.argument.OptionPairShort} object.

        @param key: Key
        @type key: str
        @param value: Value
        @type value: str
        @param override: Override existing C{bsf.argument.Argument} objects without warning
        @type override: bool
        """
        return self.add_argument(argument=OptionPairShort(key=key, value=value), override=override)

    def add_option_pair_long(self, key, value, override=False):
        """Initialise and add a C{bsf.argument.OptionPairLong} object.

        @param key: Key
        @type key: str
        @param value: Value
        @type value: str
        @param override: Override existing C{bsf.argument.Argument} objects without warning
        @type override: bool
        """
        return self.add_argument(argument=OptionPairLong(key=key, value=value), override=override)

    def add_option_multi(self, key, value, override=False):
        """Initialise and add a C{bsf.argument.OptionMulti} object.

        @param key: Key
        @type key: str
        @param value: Value
        @type value: str
        @param override: Override existing C{bsf.argument.Argument} objects without warning
        @type override: bool
        """
        return self.add_argument(argument=OptionMulti(key=key, value=value), override=override)

    def add_option_multi_long(self, key, value, override=False):
        """Initialise and add a C{bsf.argument.OptionMultiLong} object.

        @param key: Key
        @type key: str
        @param value: Value
        @type value: str
        @param override: Override existing C{bsf.argument.Argument} objects without warning
        @type override: bool
        """
        return self.add_argument(argument=OptionMultiLong(key=key, value=value), override=override)

    def add_option_multi_short(self, key, value, override=False):
        """Initialise and add a C{bsf.argument.OptionMultiShort} object.

        @param key: Key
        @type key: str
        @param value: Value
        @type value: str
        @param override: Override existing C{bsf.argument.Argument} objects without warning
        @type override: bool
        """
        return self.add_argument(argument=OptionMultiShort(key=key, value=value), override=override)

    def add_option_multi_pair(self, key, value, override=False):
        """Initialise and add a C{bsf.argument.OptionMultiPair} object.

        @param key: Key
        @type key: str
        @param value: Value
        @type value: str
        @param override: Override existing C{bsf.argument.Argument} objects without warning
        @type override: bool
        """
        return self.add_argument(argument=OptionMultiPair(key=key, value=value), override=override)

    def add_option_multi_pair_long(self, key, value, override=False):
        """Initialise and add a C{bsf.argument.OptionMultiPairLong} object.

        @param key: Key
        @type key: str
        @param value: Value
        @type value: str
        @param override: Override existing C{bsf.argument.Argument} objects without warning
        @type override: bool
        """
        return self.add_argument(argument=OptionMultiPairLong(key=key, value=value), override=override)

    def add_option_multi_pair_short(self, key, value, override=False):
        """Initialise and add a C{bsf.argument.OptionMultiPairShort} object.

        @param key: Key
        @type key: str
        @param value: Value
        @type value: str
        @param override: Override existing C{bsf.argument.Argument} objects without warning
        @type override: bool
        """
        return self.add_argument(argument=OptionMultiPairShort(key=key, value=value), override=override)

    def set_argument(self, argument, override):
        """Set a C{bsf.argument.Argument} objects or one of its sub-classes.

        @param argument: C{bsf.argument.Argument} object
        @type argument: Argument
        @param override: Override existing C{bsf.argument.Argument} objects without warning
        @type override: bool
        """
        if not override and argument.key in self.options:
            warnings.warn(
                'Setting an Argument with key ' + repr(argument.key) +
                ' that exits already in Command.program ' + repr(self.program) + '.',
                UserWarning)

        self.options[argument.key] = [argument]

        return

    def set_switch_long(self, key, override=False):
        """Initialise and set a C{bsf.argument.SwitchLong} object.

        @param key: Key
        @type key: str
        @param override: Override existing C{bsf.argument.Argument} objects without warning
        @type override: bool
        """
        return self.set_argument(argument=SwitchLong(key=key), override=override)

    def set_switch_short(self, key, override=False):
        """Initialise and set a C{bsf.argument.SwitchShort} object.

        @param key: Key
        @type key: str
        @param override: Override existing C{bsf.argument.Argument} objects without warning
        @type override: bool
        """
        return self.set_argument(argument=SwitchShort(key=key), override=override)

    def set_option_long(self, key, value, override=False):
        """Initialise and set a C{bsf.argument.OptionLong} object.

        @param key: Key
        @type key: str
        @param value: Value
        @type value: str
        @param override: Override existing C{bsf.argument.Argument} objects without warning
        @type override: bool
        """
        return self.set_argument(argument=OptionLong(key=key, value=value), override=override)

    def set_option_short(self, key, value, override=False):
        """Initialise and set a C{bsf.argument.OptionShort} object.

        @param key: Key
        @type key: str
        @param value: Value
        @type value: str
        @param override: Override existing C{bsf.argument.Argument} objects without warning
        @type override: bool
        """
        return self.set_argument(argument=OptionShort(key=key, value=value), override=override)

    def set_option_pair(self, key, value, override=False):
        """Initialise and set a C{bsf.argument.OptionPair} object.

        @param key: Key
        @type key: str
        @param value: Value
        @type value: str
        @param override: Override existing C{bsf.argument.Argument} objects without warning
        @type override: bool
        """
        return self.set_argument(argument=OptionPair(key=key, value=value), override=override)

    def set_option_pair_short(self, key, value, override=False):
        """Initialise and set a C{bsf.argument.OptionPairShort} object.

        @param key: Key
        @type key: str
        @param value: Value
        @type value: str
        @param override: Override existing C{bsf.argument.Argument} objects without warning
        @type override: bool
        """
        return self.set_argument(argument=OptionPairShort(key=key, value=value), override=override)

    def set_option_pair_long(self, key, value, override=False):
        """Initialise and set a C{bsf.argument.OptionPairLong} object.

        @param key: Key
        @type key: str
        @param value: Value
        @type value: str
        @param override: Override existing C{bsf.argument.Argument} objects without warning
        @type override: bool
        """
        return self.set_argument(argument=OptionPairLong(key=key, value=value), override=override)

    def set_option_multi(self, key, value, override=False):
        """Initialise and set a C{bsf.argument.OptionMulti} object.

        @param key: Key
        @type key: str
        @param value: Value
        @type value: str
        @param override: Override existing C{bsf.argument.Argument} objects without warning
        @type override: bool
        """
        return self.set_argument(argument=OptionMulti(key=key, value=value), override=override)

    def set_option_multi_long(self, key, value, override=False):
        """Initialise and set a C{bsf.argument.OptionMultiLong} object.

        @param key: Key
        @type key: str
        @param value: Value
        @type value: str
        @param override: Override existing C{bsf.argument.Argument} objects without warning
        @type override: bool
        """
        return self.set_argument(argument=OptionMultiLong(key=key, value=value), override=override)

    def set_option_multi_short(self, key, value, override=False):
        """Initialise and set a C{bsf.argument.OptionMultiShort} object.

        @param key: Key
        @type key: str
        @param value: Value
        @type value: str
        @param override: Override existing C{bsf.argument.Argument} objects without warning
        @type override: bool
        """
        return self.set_argument(argument=OptionMultiShort(key=key, value=value), override=override)

    def set_option_multi_pair(self, key, value, override=False):
        """Initialise and set a C{bsf.argument.OptionMultiPair} object.

        @param key: Key
        @type key: str
        @param value: Value
        @type value: str
        @param override: Override existing C{bsf.argument.Argument} objects without warning
        @type override: bool
        """
        return self.set_argument(argument=OptionMultiPair(key=key, value=value), override=override)

    def set_option_multi_pair_long(self, key, value, override=False):
        """Initialise and set a C{bsf.argument.OptionMultiPairLong} object.

        @param key: Key
        @type key: str
        @param value: Value
        @type value: str
        @param override: Override existing C{bsf.argument.Argument} objects without warning
        @type override: bool
        """
        return self.set_argument(argument=OptionMultiPairLong(key=key, value=value), override=override)

    def set_option_multi_pair_short(self, key, value, override=False):
        """Initialise and set a C{bsf.argument.OptionMultiPairShort} object.

        @param key: Key
        @type key: str
        @param value: Value
        @type value: str
        @param override: Override existing C{bsf.argument.Argument} objects without warning
        @type override: bool
        """
        return self.set_argument(argument=OptionMultiPairShort(key=key, value=value), override=override)

    def set_configuration(self, configuration, section):
        """Set instance variables of a C{bsf.process.Command} object via a C{bsf.standards.Configuration} section.

        Instance variables without a configuration option remain unchanged.
        @param configuration: C{bsf.standards.Configuration} object
        @type configuration: Configuration
        @param section: Configuration file section, defaults to instance class
        @type section: str
        """
        if not configuration.config_parser.has_section(section=section):
            warnings.warn(
                'Section ' + repr(section) + ' not defined in configuration files:\n' +
                repr(configuration.from_file_path_list),
                UserWarning)

            return

        # The configuration section is available.

        for option in configuration.config_parser.options(section=section):
            self.add_argument(
                argument=Argument.from_key_value(
                    key=option,
                    value=configuration.config_parser.get(
                        section=section,
                        option=option)),
                override=False)

        return

    def command_list(self):
        """Assemble the command line from program, options and arguments.

        @return: Python C{list} of program, options, switches and arguments
        @rtype: list[str]
        """
        command_line = list()
        """ @type command_line: list[str] """

        if self.program:
            command_line.append(self.program)

        # Add all options and switches in alphabetical order.

        for argument_key in sorted(self.options):
            for argument in self.options[argument_key]:
                command_line.extend(argument.get_list())

        # Add all arguments.

        for argument in self.arguments:
            command_line.append(argument)

        # Expand a subordinate command, if defined.

        if self.sub_command is not None:
            command_line.extend(self.sub_command.command_list())

        return command_line

    def command_str(self):
        """Assemble the command line from program, options, switches and arguments.

        @return: A Python C{str} of program, options, switches and arguments
        @rtype: str
        """
        command_line = str()

        if self.program:
            command_line += self.program

        # Add all options and switches in alphabetical order.

        for argument_key in sorted(self.options):
            for argument in self.options[argument_key]:
                command_line += ' ' + argument.get_str()

        # Add all arguments.

        for argument in self.arguments:
            command_line += ' '
            command_line += argument

        # Expand a subordinate command, if defined.

        if self.sub_command is not None:
            command_line += ' '
            command_line += self.sub_command.command_str()

        return command_line


class Executable(Command):
    """The C{bsf.process.Executable} class represents one C{bsf.process.Command} as UNIX process.

    Attributes:
    @ivar stdin: Standard input I{STDIN} C{bsf.connector.Connector} object
    @type stdin: Connector | None
    @ivar stdout: Standard output I{STDOUT} C{bsf.connector.Connector} object
    @type stdout: Connector | None
    @ivar stderr: Standard error I{STDERR} C{bsf.connector.Connector} object
    @type stderr: Connector | None
    @ivar dependencies: Python C{list} of Python C{str} (C{bsf.process.Executable.name}) objects
        in the context of C{bsf.analysis.Stage} dependencies
    @type dependencies: list[Executable.name]
    @ivar hold: Hold on job scheduling
    @type hold: str | None
    @ivar submit: Submit this C{bsf.process.Executable} object during C{bsf.analysis.Stage.submit}
    @type submit: bool
    @ivar maximum_attempts: Maximum number of attempts to run this C{bsf.process.Executable} object
    @type maximum_attempts: int
    @ivar process_identifier: Process identifier
    @type process_identifier: str | None
    @ivar process_name: Process name
    @type process_name: str | None
    @ivar sub_process: C{subprocess.Popen} object
    @type sub_process: Popen | None
    """

    @staticmethod
    def process_stream(file_handle, thread_lock, debug, file_type, file_path=None):
        """Process a I{STDOUT} or I{STDERR} text stream from the child process as a thread.

        If a file_path was provided, a corresponding Python C{file} will be opened in text mode,
        if not, C{sys.stdout} or C{sys.stderr} will be used according to the I{file_type}.
        If a debug level was set, diagnostic output will be printed to C{sys.stdout}, as well as the output stream.
        @param file_handle: The I{STDOUT} or I{STDERR} C{io.TextIOWrapper} object
        @type file_handle: TextIOWrapper
        @param thread_lock: A Python C{threading.Lock} object
        @type thread_lock: Lock
        @param debug: Debug level
        @type debug: int
        @param file_type: File handle type I{STDOUT} or I{STDERR}
        @type file_type: str
        @param file_path: I{STDOUT} file path
        @type file_path: str | None
        @raise Exception: If file_type is neither I{STDOUT} nor I{STDERR}
        """
        if file_type not in ('STDOUT', 'STDERR'):
            raise Exception('The file_type has to be either STDOUT or STDERR.')

        thread_lock.acquire(True)
        if debug > 0:
            print(get_timestamp(),
                  'Started Runner ' + repr(file_type) + ' processor in module ' + repr(__name__) + '.',
                  file=sys.stdout, flush=True)
        output_file = None
        if file_path:
            output_file = open(file=file_path, mode='wt')
            if debug > 0:
                print(get_timestamp(), 'Opened ' + repr(file_type) + ' file ' + repr(file_path) + '.',
                      file=sys.stdout, flush=True)
        elif file_type == 'STDOUT':
            output_file = sys.stdout
        elif file_type == 'STDERR':
            output_file = sys.stderr
        thread_lock.release()

        for line_str in file_handle:
            thread_lock.acquire(True)
            if debug > 0:
                print(get_timestamp(), file_type + ': ' + line_str.rstrip(),
                      file=output_file, flush=True)
            else:
                print(line_str.rstrip(), file=output_file, flush=True)
            thread_lock.release()

        thread_lock.acquire(True)
        if debug > 0:
            print(get_timestamp(), 'Received EOF on ' + repr(file_type) + ' pipe.',
                  file=sys.stdout, flush=True)
        if file_path:
            output_file.close()
            if debug > 0:
                print(get_timestamp(), 'Closed ' + repr(file_type) + ' file ' + repr(file_path) + '.',
                      file=sys.stdout, flush=True)
        thread_lock.release()

        return

    @staticmethod
    def process_stdout(stdout_handle, thread_lock, debug, stdout_path=None):
        """Process I{STDOUT} from the child process as a thread.

        @param stdout_handle: The I{STDOUT} C{io.TextIOWrapper} object
        @type stdout_handle: TextIOWrapper
        @param thread_lock: A Python C{threading.Lock} object
        @type thread_lock: Lock
        @param debug: Debug level
        @type debug: int
        @param stdout_path: I{STDOUT} file path
        @type stdout_path: str | None
        """
        return Executable.process_stream(
            file_handle=stdout_handle,
            thread_lock=thread_lock,
            debug=debug,
            file_type='STDOUT',
            file_path=stdout_path)

    @staticmethod
    def process_stderr(stderr_handle, thread_lock, debug, stderr_path=None):
        """Process I{STDERR} from the child process as a thread.

        @param stderr_handle: The I{STDERR} C{io.TextIOWrapper} object
        @type stderr_handle: TextIOWrapper
        @param thread_lock: A Python C{threading.Lock} object
        @type thread_lock: Lock
        @param debug: Debug level
        @type debug: int
        @param stderr_path: I{STDERR} file path
        @type stderr_path: str | None
        """
        return Executable.process_stream(
            file_handle=stderr_handle,
            thread_lock=thread_lock,
            debug=debug,
            file_type='STDERR',
            file_path=stderr_path)

    def __init__(
            self,
            name=None,
            program=None,
            options=None,
            arguments=None,
            sub_command=None,
            stdin=None,
            stdout=None,
            stderr=None,
            dependencies=None,
            hold=None,
            submit=True,
            maximum_attempts=1,
            process_identifier=None,
            process_name=None,
            sub_process=None):
        """Initialise a C{bsf.process.Executable} object.

        @param name: Name
        @type name: str | None
        @param program: Program
        @type program: str | None
        @param options: Python C{dict} of Python C{str} (C{bsf.argument.Argument.key}) key and
            Python C{list} value objects of C{bsf.argument.Argument} objects
        @type options: dict[Argument.key, list[Argument]] | None
        @param arguments: Python C{list} of Python C{str} (program argument) objects
        @type arguments: list[str] | None
        @param sub_command: Subordinate C{bsf.process.Command} object
        @type sub_command: Command | None
        @param stdin: Standard input I{STDIN} C{bsf.connector.Connector} object
        @type stdin: Connector | None
        @param stdout: Standard output I{STDOUT} C{bsf.connector.Connector} object
        @type stdout: Connector | None
        @param stderr: Standard error I{STDERR} C{bsf.connector.Connector} object
        @type stderr: Connector | None
        @param dependencies: Python C{list} of Python C{str} (C{bsf.process.Executable.name}) objects
            in the context of C{bsf.analysis.Stage} dependencies
        @type dependencies: list[Executable.name] | None
        @param hold: Hold on job scheduling
        @type hold: str | None
        @param submit: Submit this C{bsf.process.Executable} object during C{bsf.analysis.Stage.submit}
        @type submit: bool
        @param maximum_attempts: Maximum number of attempts to run this C{bsf.process.Executable} object
        @type maximum_attempts: int
        @param process_identifier: Process identifier
        @type process_identifier: str | None
        @param process_name: Process name
        @type process_name: str | None
        @param sub_process: C{subprocess.Popen} object
        @type sub_process: Popen | None
        """
        # Further constrain the name instance variable in the Executable class.

        if not name:
            raise Exception(
                'The Executable class requires a non-empty name option ' + repr(name) +
                ' for program ' + repr(program) + '.')

        super(Executable, self).__init__(
            name=name,
            program=program,
            options=options,
            arguments=arguments,
            sub_command=sub_command)

        self.stdin = stdin
        self.stdout = stdout
        self.stderr = stderr

        if dependencies is None:
            self.dependencies = list()
        else:
            self.dependencies = dependencies

        self.hold = hold

        if submit is None:
            self.submit = True
        else:
            assert isinstance(submit, bool)
            self.submit = submit

        if maximum_attempts is None:
            self.maximum_attempts = 1
        else:
            self.maximum_attempts = maximum_attempts

        self.process_identifier = process_identifier
        self.process_name = process_name

        self.sub_process = sub_process

        return

    def trace(self, level):
        """Trace a C{bsf.process.Executable} object.

        @param level: Indentation level
        @type level: int
        @return: Trace information
        @rtype: list[str]
        """
        indent = '  ' * level

        str_list = list()
        """ @type str_list: list[str] """

        str_list.append('{}{!r}\n'.format(indent, self))
        str_list.append('{}  stdin:              {!r}\n'.format(indent, self.stdin))
        str_list.append('{}  stdout:             {!r}\n'.format(indent, self.stdout))
        str_list.append('{}  stderr:             {!r}\n'.format(indent, self.stderr))
        str_list.append('{}  hold:               {!r}\n'.format(indent, self.hold))
        str_list.append('{}  submit:             {!r}\n'.format(indent, self.submit))
        str_list.append('{}  maximum_attempts:   {!r}\n'.format(indent, self.maximum_attempts))
        str_list.append('{}  process_identifier: {!r}\n'.format(indent, self.process_identifier))
        str_list.append('{}  process_name:       {!r}\n'.format(indent, self.process_name))

        # List all dependencies.

        str_list.append('{}  dependencies:\n'.format(indent))

        i = 0
        for dependency in self.dependencies:
            str_list.append('{}    {:2d} {!r}\n'.format(indent, i, dependency))
            i += 1

        # Trace the Command super-class.

        str_list.extend(super(Executable, self).trace(level=level + 1))

        return str_list

    def run(self, debug=0):
        """Run a C{bsf.process.Executable} object via the Python C{subprocess.Popen} class.

        @param debug: Debug level
        @type debug: int
        @return: Python C{list} of Python C{str} (exception) objects
        @rtype: list[str] | None
        """
<<<<<<< HEAD

=======
>>>>>>> da8d016f
        return run_executables(executable_list=[self], debug=debug)


class RunnableStep(Executable):
    """The C{bsf.process.RunnableStep} class represents one C{bsf.process.Executable} object
    in a C{bsf.procedure.Runnable} object.

    Attributes:
    @ivar obsolete_file_path_list: Python C{list} of Python C{str} file path objects that can be removed
        after successfully completing C{bsf.process.RunnableStep.run}
    @type obsolete_file_path_list: list[str]
    """

    def __init__(
            self,
            name,
            program=None,
            options=None,
            arguments=None,
            sub_command=None,
            stdin=None,
            stdout=None,
            stderr=None,
            dependencies=None,
            hold=None,
            submit=True,
            process_identifier=None,
            process_name=None,
            sub_process=None,
            obsolete_file_path_list=None):
        """Initialise a C{bsf.process.RunnableStep} object.

        @param name: Name
        @type name: str | None
        @param program: Program
        @type program: str | None
        @param options: Python C{dict} of Python C{str} (C{bsf.argument.Argument.key}) key and
            Python C{list} value objects of C{bsf.argument.Argument} objects
        @type options: dict[Argument.key, list[Argument]] | None
        @param arguments: Python C{list} of Python C{str} (program argument) objects
        @type arguments: list[str] | None
        @param sub_command: Subordinate C{bsf.process.Command} object
        @type sub_command: Command | None
        @param stdin: Standard input I{STDIN} C{bsf.connector.Connector} object
        @type stdin: Connector | None
        @param stdout: Standard output I{STDOUT} C{bsf.connector.Connector} object
        @type stdout: Connector | None
        @param stderr: Standard error I{STDERR} C{bsf.connector.Connector} object
        @type stderr: Connector | None
        @param dependencies: Python C{list} of Python C{str} (C{bsf.process.Executable.name}) objects
            in the context of C{bsf.analysis.Stage} dependencies
        @type dependencies: list[Executable.name] | None
        @param hold: Hold on job scheduling
        @type hold: str | None
        @param submit: Submit this C{bsf.process.Executable} object during C{bsf.analysis.Stage.submit}
        @type submit: bool
        @param process_identifier: Process identifier
        @type process_identifier: str | None
        @param process_name: Process name
        @type process_name: str | None
        @param sub_process: C{subprocess.Popen} object
        @type sub_process: Popen | None
        @param obsolete_file_path_list: Python C{list} of Python C{str} file path objects that can be removed
            after successfully completing C{bsf.process.RunnableStep.run}
        @type obsolete_file_path_list: list[str] | None
        """
        super(RunnableStep, self).__init__(
            name=name,
            program=program,
            options=options,
            arguments=arguments,
            sub_command=sub_command,
            stdin=stdin,
            stdout=stdout,
            stderr=stderr,
            dependencies=dependencies,
            hold=hold,
            submit=submit,
            process_identifier=process_identifier,
            process_name=process_name,
            sub_process=sub_process)

        if obsolete_file_path_list is None:
            self.obsolete_file_path_list = list()
        else:
            self.obsolete_file_path_list = obsolete_file_path_list

        return

    def trace(self, level=1):
        """Trace a C{bsf.process.RunnableStep} object.

        @param level: Indentation level
        @type level: int
        @return: Trace information
        @rtype: list[str]
        """
        indent = '  ' * level

        str_list = list()
        """ @type str_list: list[str] """

        str_list.append('{}{!r}\n'.format(indent, self))
        str_list.append('{}  obsolete_file_path_list: {!r}\n'.format(indent, self.obsolete_file_path_list))
        str_list.extend(super(RunnableStep, self).trace(level=level + 1))

        return str_list

    def remove_obsolete_file_paths(self):
        """Remove file paths of the C{bsf.process.RunnableStep.obsolete_file_path_list} Python C{list} object.

        This method is mainly used by C{bsf.runnable.consecutive} and related modules.
        """
        if self is None:
            return

        for file_path in self.obsolete_file_path_list:
            if os.path.exists(file_path):
                os.remove(file_path)

        return


class RunnableStepChangeMode(RunnableStep):
    """The C{bsf.process.RunnableStepChangeMode} class represents a step changing file access mode.

    Attributes:
    @ivar file_path: File path
    @type file_path: str | None
    @ivar mode_directory: Directory access mode according to C{stat}
    @type mode_directory: str | None
    @ivar mode_file: File access mode for files according to C{stat}
    @type mode_file: str | None
    """

    def __init__(
            self,
            name,
            program=None,
            options=None,
            arguments=None,
            sub_command=None,
            stdin=None,
            stdout=None,
            stderr=None,
            dependencies=None,
            hold=None,
            submit=True,
            process_identifier=None,
            process_name=None,
            sub_process=None,
            obsolete_file_path_list=None,
            file_path=None,
            mode_directory=None,
            mode_file=None):
        """Initialise a C{bsf.process.RunnableStepChangeMode} object.

        @param name: Name
        @type name: str | None
        @param program: Program
        @type program: str | None
        @param options: Python C{dict} of Python C{str} (C{bsf.argument.Argument.key}) key and
            Python C{list} value objects of C{bsf.argument.Argument} objects
        @type options: dict[Argument.key, list[Argument]] | None
        @param arguments: Python C{list} of Python C{str} (program argument) objects
        @type arguments: list[str] | None
        @param sub_command: Subordinate C{bsf.process.Command} object
        @type sub_command: Command | None
        @param stdin: Standard input I{STDIN} C{bsf.connector.Connector} object
        @type stdin: Connector | None
        @param stdout: Standard output I{STDOUT} C{bsf.connector.Connector} object
        @type stdout: Connector | None
        @param stderr: Standard error I{STDERR} C{bsf.connector.Connector} object
        @type stderr: Connector | None
        @param dependencies: Python C{list} of Python C{str} (C{bsf.process.Executable.name}) objects
            in the context of C{bsf.analysis.Stage} dependencies
        @type dependencies: list[Executable.name] | None
        @param hold: Hold on job scheduling
        @type hold: str | None
        @param submit: Submit this C{bsf.process.Executable} object during C{bsf.analysis.Stage.submit}
        @type submit: bool
        @param process_identifier: Process identifier
        @type process_identifier: str | None
        @param process_name: Process name
        @type process_name: str | None
        @param sub_process: C{subprocess.Popen} object
        @type sub_process: Popen | None
        @param obsolete_file_path_list: Python C{list} of Python C{str} file path objects that can be removed
            after successfully completing C{bsf.process.RunnableStep.run}
        @type obsolete_file_path_list: list[str] | None
        @param file_path: File path
        @type file_path: str | None
        @param mode_directory: Directory access mode according to C{stat}
        @type mode_directory: str | None
        @param mode_file: File access mode for files according to C{stat}
        @type mode_file: str | None
        """
        super(RunnableStepChangeMode, self).__init__(
            name=name,
            program=program,
            options=options,
            arguments=arguments,
            sub_command=sub_command,
            stdin=stdin,
            stdout=stdout,
            stderr=stderr,
            dependencies=dependencies,
            hold=hold,
            submit=submit,
            process_identifier=process_identifier,
            process_name=process_name,
            sub_process=sub_process,
            obsolete_file_path_list=obsolete_file_path_list)

        self.file_path = file_path
        self.mode_directory = mode_directory
        self.mode_file = mode_file

        return

    def run(self, debug=0):
        """Run a C{bsf.process.RunnableStepChangeMode} object.

        @param debug: Debug level
        @type debug: int
        @return: Python C{list} of Python C{str} (exception) objects
        @rtype: list[str] | None
        """

        def convert_mode(mode_str):
            """Private function to convert the mode string into a mode integer.

            @param mode_str: Mode string
            @type mode_str: str
            @return: Mode integer
            @rtype: int
            """
            mode_int = 0
            for permission_bit in filter(
                    lambda x: x != '',
                    map(
                        lambda x: x.strip(),
                        mode_str.split(','))):
                if permission_bit.upper() in permission_dict:
                    mode_int |= permission_dict[permission_bit.upper()]

            return mode_int

        # If the file path is not defined, all further efforts are futile.
        if not self.file_path:
            return None

        # Use a dictionary to map string literals to integers defined in the stat module rather than
        # evaluating code directly, which can be rather dangerous.

        permission_dict = {
            'S_ISUID': stat.S_ISUID,
            'S_ISGID': stat.S_ISGID,
            # System V file locking enforcement.
            'S_ENFMT': stat.S_ENFMT,
            # Sticky bit.
            'S_ISVTX': stat.S_ISVTX,
            'S_IREAD': stat.S_IREAD,
            'S_IWRITE': stat.S_IWRITE,
            # UNIX V7 synonyms.
            'S_IEXEC': stat.S_IEXEC,
            'S_IRWXU': stat.S_IRWXU,
            # User permissions.
            'S_IRUSR': stat.S_IRUSR,
            'S_IWUSR': stat.S_IWUSR,
            'S_IXUSR': stat.S_IXUSR,
            'S_IRWXG': stat.S_IRWXG,
            # Group permissions.
            'S_IRGRP': stat.S_IRGRP,
            'S_IWGRP': stat.S_IWGRP,
            'S_IXGRP': stat.S_IXGRP,
            'S_IRWXO': stat.S_IRWXO,
            # Other permissions.
            'S_IROTH': stat.S_IROTH,
            'S_IWOTH': stat.S_IWOTH,
            'S_IXOTH': stat.S_IXOTH,
        }

        # Convert comma-separated directory permission constants to an integer.
        if self.mode_directory is None:
            int_mode_directory = None
        else:
            int_mode_directory = convert_mode(mode_str=self.mode_directory)

        # Convert comma-separated file permission constants to an integer.
        if self.mode_file is None:
            int_mode_file = None
        else:
            int_mode_file = convert_mode(mode_str=self.mode_file)

        # Change the mode of directories and files simultaneously, but only if the mode is not None.

        for file_path, directory_name_list, file_name_list in os.walk(top=self.file_path, topdown=True):
            # Change the mode of the file_path.
            if int_mode_directory is not None:
                os.chmod(file_path, int_mode_directory)
            # Change the mode of each directory name.
            # This is redundant, because each sub-directory will also appear as a file_path once.
            # if int_mode_directory is not None:
            #     for directory_name in directory_name_list:
            #         os.chmod(os.path.join(file_path, directory_name), int_mode_directory)
            # Change the mode of each file name.
            if int_mode_file is not None:
                for file_name in file_name_list:
                    os.chmod(os.path.join(file_path, file_name), int_mode_file)

        return None


class RunnableStepCopy(RunnableStep):
    """The C{bsf.process.RunnableStepCopy} class represents a step copying files.

    Attributes:
    @ivar source_path: Source path
    @type source_path: str | None
    @ivar target_path: Target path
    @type target_path: str | None
    """

    def __init__(
            self,
            name,
            program=None,
            options=None,
            arguments=None,
            sub_command=None,
            stdin=None,
            stdout=None,
            stderr=None,
            dependencies=None,
            hold=None,
            submit=True,
            process_identifier=None,
            process_name=None,
            sub_process=None,
            obsolete_file_path_list=None,
            source_path=None,
            target_path=None):
        """Initialise a C{bsf.process.RunnableStepCopy} object.

        @param name: Name
        @type name: str | None
        @param program: Program
        @type program: str | None
        @param options: Python C{dict} of Python C{str} (C{bsf.argument.Argument.key}) key and
            Python C{list} value objects of C{bsf.argument.Argument} objects
        @type options: dict[Argument.key, list[Argument]] | None
        @param arguments: Python C{list} of Python C{str} (program argument) objects
        @type arguments: list[str] | None
        @param sub_command: Subordinate C{bsf.process.Command} object
        @type sub_command: Command | None
        @param stdin: Standard input I{STDIN} C{bsf.connector.Connector} object
        @type stdin: Connector | None
        @param stdout: Standard output I{STDOUT} C{bsf.connector.Connector} object
        @type stdout: Connector | None
        @param stderr: Standard error I{STDERR} C{bsf.connector.Connector} object
        @type stderr: Connector | None
        @param dependencies: Python C{list} of Python C{str} (C{bsf.process.Executable.name}) objects
            in the context of C{bsf.analysis.Stage} dependencies
        @type dependencies: list[Executable.name] | None
        @param hold: Hold on job scheduling
        @type hold: str | None
        @param submit: Submit this C{bsf.process.Executable} object during C{bsf.analysis.Stage.submit}
        @type submit: bool
        @param process_identifier: Process identifier
        @type process_identifier: str | None
        @param process_name: Process name
        @type process_name: str | None
        @param sub_process: C{subprocess.Popen} object
        @type sub_process: Popen | None
        @param obsolete_file_path_list: Python C{list} of Python C{str} file path objects that can be removed
            after successfully completing C{bsf.process.RunnableStep.run}
        @type obsolete_file_path_list: list[str] | None
        @param source_path: Source path
        @type source_path: str | None
        @param target_path: Target path
        @type target_path: str | None
        """

        super(RunnableStepCopy, self).__init__(
            name=name,
            program=program,
            options=options,
            arguments=arguments,
            sub_command=sub_command,
            stdin=stdin,
            stdout=stdout,
            stderr=stderr,
            dependencies=dependencies,
            hold=hold,
            submit=submit,
            process_identifier=process_identifier,
            process_name=process_name,
            sub_process=sub_process,
            obsolete_file_path_list=obsolete_file_path_list)

        self.source_path = source_path
        self.target_path = target_path

        return

    def run(self, debug=0):
        """Run a C{bsf.process.RunnableStepLink} object.

        @param debug: Debug level
        @type debug: int
        @return: Python C{list} of Python C{str} (exception) objects
        @rtype: list[str] | None
        """

        if self.source_path and self.target_path and not os.path.exists(self.target_path):
            # Copy data and all stat info ("cp -p src dst").
            shutil.copy2(src=self.source_path, dst=self.target_path)

        return None


class RunnableStepJava(RunnableStep):
    """The C{bsf.process.RunnableStepJava} class represents peculiarities of a Java program.

    Attributes:
    None
    """

    def __init__(
            self,
            name,
            program=None,
            options=None,
            arguments=None,
            sub_command=None,
            stdin=None,
            stdout=None,
            stderr=None,
            dependencies=None,
            hold=None,
            submit=True,
            process_identifier=None,
            process_name=None,
            sub_process=None,
            obsolete_file_path_list=None,
            java_temporary_path=None,
            java_heap_minimum=None,
            java_heap_maximum=None,
            java_jar_path=None):
        """Initialise a C{bsf.process.RunnableStepJava} object.

        @param name: Name
        @type name: str | None
        @param program: Program
        @type program: str | None
        @param options: Python C{dict} of Python C{str} (C{bsf.argument.Argument.key}) key and
            Python C{list} value objects of C{bsf.argument.Argument} objects
        @type options: dict[Argument.key, list[Argument]] | None
        @param arguments: Python C{list} of Python C{str} (program argument) objects
        @type arguments: list[str] | None
        @param sub_command: Subordinate C{bsf.process.Command} object
        @type sub_command: Command | None
        @param stdin: Standard input I{STDIN} C{bsf.connector.Connector} object
        @type stdin: Connector | None
        @param stdout: Standard output I{STDOUT} C{bsf.connector.Connector} object
        @type stdout: Connector | None
        @param stderr: Standard error I{STDERR} C{bsf.connector.Connector} object
        @type stderr: Connector | None
        @param dependencies: Python C{list} of Python C{str} (C{bsf.process.Executable.name}) objects
            in the context of C{bsf.analysis.Stage} dependencies
        @type dependencies: list[Executable.name] | None
        @param hold: Hold on job scheduling
        @type hold: str | None
        @param submit: Submit this C{bsf.process.Executable} object during C{bsf.analysis.Stage.submit}
        @type submit: bool
        @param process_identifier: Process identifier
        @type process_identifier: str | None
        @param process_name: Process name
        @type process_name: str | None
        @param sub_process: C{subprocess.Popen} object
        @type sub_process: Popen | None
        @param obsolete_file_path_list: Python C{list} of Python C{str} file path objects that can be removed
            after successfully completing C{bsf.process.RunnableStep.run}
        @type obsolete_file_path_list: list[str] | None
        @param java_temporary_path: Temporary directory path for the Java Virtual Machine
        @type java_temporary_path: str | None
        @param java_heap_minimum: Java heap minimum size (-Xms option)
        @type java_heap_minimum: str | None
        @param java_heap_maximum: Java heap maximum size (-Xmx option)
        @type java_heap_maximum: str | None
        @param java_jar_path: Java Archive (JAR) file path
        @type java_jar_path: str | None
        """

        super(RunnableStepJava, self).__init__(
            name=name,
            program=program,
            options=options,
            arguments=arguments,
            sub_command=sub_command,
            stdin=stdin,
            stdout=stdout,
            stderr=stderr,
            dependencies=dependencies,
            hold=hold,
            submit=submit,
            process_identifier=process_identifier,
            process_name=process_name,
            sub_process=sub_process,
            obsolete_file_path_list=obsolete_file_path_list)

        # JavaVM name
        if not self.name:
            self.name = 'java'

        # JavaVM command
        if not self.program:
            self.program = 'java'

        # JavaVM options

        if 'server' not in self.options:
            self.add_switch_short(key='server')

        if java_heap_minimum and java_heap_minimum not in self.options:
            self.add_switch_short(key=java_heap_minimum)

        if java_heap_maximum and java_heap_maximum not in self.options:
            self.add_switch_short(key=java_heap_maximum)

        if 'XX:+UseG1GC' not in self.options:
            self.add_switch_short(key='XX:+UseG1GC')

        if 'XX:ActiveProcessorCount' not in self.options:
            self.add_option_pair_short(key='XX:ActiveProcessorCount', value='8')

        if 'XX:CICompilerCount' not in self.options:
            self.add_option_pair_short(key='XX:CICompilerCount', value='2')

        if 'XX:ParallelGCThreads' not in self.options:
            self.add_option_pair_short(key='XX:ParallelGCThreads', value='8')

        if java_temporary_path and 'Djava.io.tmpdir' not in self.options:
            self.add_option_pair_short(key='Djava.io.tmpdir', value=java_temporary_path)

        if self.sub_command is None:
            # The Picard command line interface is a bit broken, as the -jar option needs to come last,
            # just before the Picard command. GATK does this slightly better with the --analysis_type option.
            # To be on the safe side, an empty sub command is required to separate the -jar option from the
            # other JavaVM options.
            self.sub_command = Command()
            if java_jar_path:
                self.sub_command.add_option_short(key='jar', value=java_jar_path)

        return


class RunnableStepPicard(RunnableStepJava):
    """The C{bsf.process.RunnableStepPicard} class represents a Picard tool program.

    Attributes:
    None
    """

    def __init__(
            self,
            name,
            program=None,
            options=None,
            arguments=None,
            sub_command=None,
            stdin=None,
            stdout=None,
            stderr=None,
            dependencies=None,
            hold=None,
            submit=True,
            process_identifier=None,
            process_name=None,
            sub_process=None,
            obsolete_file_path_list=None,
            java_temporary_path=None,
            java_heap_minimum=None,
            java_heap_maximum=None,
            java_jar_path=None,
            picard_command=None):
        """Initialise a C{bsf.process.RunnableStepPicard} object.

        @param name: Name
        @type name: str | None
        @param program: Program
        @type program: str | None
        @param options: Python C{dict} of Python C{str} (C{bsf.argument.Argument.key}) key and
            Python C{list} value objects of C{bsf.argument.Argument} objects
        @type options: dict[Argument.key, list[Argument]] | None
        @param arguments: Python C{list} of Python C{str} (program argument) objects
        @type arguments: list[str] | None
        @param sub_command: Subordinate C{bsf.process.Command} object
        @type sub_command: Command | None
        @param stdin: Standard input I{STDIN} C{bsf.connector.Connector} object
        @type stdin: Connector | None
        @param stdout: Standard output I{STDOUT} C{bsf.connector.Connector} object
        @type stdout: Connector | None
        @param stderr: Standard error I{STDERR} C{bsf.connector.Connector} object
        @type stderr: Connector | None
        @param dependencies: Python C{list} of Python C{str} (C{bsf.process.Executable.name}) objects
            in the context of C{bsf.analysis.Stage} dependencies
        @type dependencies: list[Executable.name] | None
        @param hold: Hold on job scheduling
        @type hold: str | None
        @param submit: Submit this C{bsf.process.Executable} object during C{bsf.analysis.Stage.submit}
        @type submit: bool
        @param process_identifier: Process identifier
        @type process_identifier: str | None
        @param process_name: Process name
        @type process_name: str | None
        @param sub_process: C{subprocess.Popen} object
        @type sub_process: Popen | None
        @param obsolete_file_path_list: Python C{list} of Python C{str} file path objects that can be removed
            after successfully completing C{bsf.process.RunnableStep.run}
        @type obsolete_file_path_list: list[str] | None
        @param java_temporary_path: Temporary directory path for the Java Virtual Machine
        @type java_temporary_path: str | None
        @param java_heap_minimum: Java heap minimum size (-Xms option)
        @type java_heap_minimum: str | None
        @param java_heap_maximum: Java heap maximum size (-Xmx option)
        @type java_heap_maximum: str | None
        @param java_jar_path: Java Archive (JAR) file path
        @type java_jar_path: str | None
        @param picard_command: Picard command
        @type picard_command: str | None
        """
        super(RunnableStepPicard, self).__init__(
            name=name,
            program=program,
            options=options,
            arguments=arguments,
            sub_command=sub_command,
            stdin=stdin,
            stdout=stdout,
            stderr=stderr,
            dependencies=dependencies,
            hold=hold,
            submit=submit,
            process_identifier=process_identifier,
            process_name=process_name,
            sub_process=sub_process,
            obsolete_file_path_list=obsolete_file_path_list,
            java_temporary_path=java_temporary_path,
            java_heap_minimum=java_heap_minimum,
            java_heap_maximum=java_heap_maximum,
            java_jar_path=java_jar_path)

        # The Picard algorithm is then another sub-command.
        if self.sub_command.sub_command is None:
            self.sub_command.sub_command = Command(name=picard_command, program=picard_command)

        return

    def add_picard_option(self, key, value, override=False):
        """Add a C{bsf.argument.OptionPair} object to a C{bsf.process.RunnableStepPicard} object.

        @param key: Option key
        @type key: str
        @param value: Option value
        @type value: str
        @param override: Override existing C{bsf.argument.Argument} objects without warning
        @type override: bool
        """
        return self.sub_command.sub_command.add_option_pair(key=key, value=value, override=override)


class RunnableStepLink(RunnableStep):
    """The C{bsf.process.RunnableStepLink} class represents a step creating a symbolic link.

    Attributes:
    @ivar source_path: Source path
    @type source_path: str | None
    @ivar target_path: Target path
    @type target_path: str | None
    """

    def __init__(
            self,
            name,
            program=None,
            options=None,
            arguments=None,
            sub_command=None,
            stdin=None,
            stdout=None,
            stderr=None,
            dependencies=None,
            hold=None,
            submit=True,
            process_identifier=None,
            process_name=None,
            sub_process=None,
            obsolete_file_path_list=None,
            source_path=None,
            target_path=None):
        """Initialise a C{bsf.process.RunnableStepLink} object.

        @param name: Name
        @type name: str | None
        @param program: Program
        @type program: str | None
        @param options: Python C{dict} of Python C{str} (C{bsf.argument.Argument.key}) key and
            Python C{list} value objects of C{bsf.argument.Argument} objects
        @type options: dict[Argument.key, list[Argument]] | None
        @param arguments: Python C{list} of Python C{str} (program argument) objects
        @type arguments: list[str] | None
        @param sub_command: Subordinate C{bsf.process.Command} object
        @type sub_command: Command | None
        @param stdin: Standard input I{STDIN} C{bsf.connector.Connector} object
        @type stdin: Connector | None
        @param stdout: Standard output I{STDOUT} C{bsf.connector.Connector} object
        @type stdout: Connector | None
        @param stderr: Standard error I{STDERR} C{bsf.connector.Connector} object
        @type stderr: Connector | None
        @param dependencies: Python C{list} of Python C{str} (C{bsf.process.Executable.name}) objects
            in the context of C{bsf.analysis.Stage} dependencies
        @type dependencies: list[Executable.name] | None
        @param hold: Hold on job scheduling
        @type hold: str | None
        @param submit: Submit this C{bsf.process.Executable} object during C{bsf.analysis.Stage.submit}
        @type submit: bool
        @param process_identifier: Process identifier
        @type process_identifier: str | None
        @param process_name: Process name
        @type process_name: str | None
        @param sub_process: C{subprocess.Popen} object
        @type sub_process: Popen | None
        @param obsolete_file_path_list: Python C{list} of Python C{str} file path objects that can be removed
            after successfully completing C{bsf.process.RunnableStep.run}
        @type obsolete_file_path_list: list[str] | None
        @param source_path: Source path
        @type source_path: str | None
        @param target_path: Target path
        @type target_path: str | None
        """
        super(RunnableStepLink, self).__init__(
            name=name,
            program=program,
            options=options,
            arguments=arguments,
            sub_command=sub_command,
            stdin=stdin,
            stdout=stdout,
            stderr=stderr,
            dependencies=dependencies,
            hold=hold,
            submit=submit,
            process_identifier=process_identifier,
            process_name=process_name,
            sub_process=sub_process,
            obsolete_file_path_list=obsolete_file_path_list)

        self.source_path = source_path
        self.target_path = target_path

        return

    def run(self, debug=0):
        """Run a C{bsf.process.RunnableStepLink} object.

        @param debug: Debug level
        @type debug: int
        @return: Python C{list} of Python C{str} (exception) objects
        @rtype: list[str] | None
        """
        if self.source_path and self.target_path and not os.path.exists(self.target_path):
            try:
                os.symlink(self.source_path, self.target_path)
            except OSError as exception:
                if exception.errno != errno.EEXIST:
                    raise

        return None


class RunnableStepMakeDirectory(RunnableStep):
    """The C{bsf.process.RunnableStepMakeDirectory} class represents a step creating a directory.

    Attributes:
    @ivar directory_path: Directory path
    @type directory_path: str | None
    """

    def __init__(
            self,
            name,
            program=None,
            options=None,
            arguments=None,
            sub_command=None,
            stdin=None,
            stdout=None,
            stderr=None,
            dependencies=None,
            hold=None,
            submit=True,
            process_identifier=None,
            process_name=None,
            sub_process=None,
            obsolete_file_path_list=None,
            directory_path=None):
        """Initialise a C{bsf.process.RunnableStepMakeDirectory} object.

        @param name: Name
        @type name: str | None
        @param program: Program
        @type program: str | None
        @param options: Python C{dict} of Python C{str} (C{bsf.argument.Argument.key}) key and
            Python C{list} value objects of C{bsf.argument.Argument} objects
        @type options: dict[Argument.key, list[Argument]] | None
        @param arguments: Python C{list} of Python C{str} (program argument) objects
        @type arguments: list[str] | None
        @param sub_command: Subordinate C{bsf.process.Command} object
        @type sub_command: Command | None
        @param stdin: Standard input I{STDIN} C{bsf.connector.Connector} object
        @type stdin: Connector | None
        @param stdout: Standard output I{STDOUT} C{bsf.connector.Connector} object
        @type stdout: Connector | None
        @param stderr: Standard error I{STDERR} C{bsf.connector.Connector} object
        @type stderr: Connector | None
        @param dependencies: Python C{list} of Python C{str} (C{bsf.process.Executable.name}) objects
            in the context of C{bsf.analysis.Stage} dependencies
        @type dependencies: list[Executable.name] | None
        @param hold: Hold on job scheduling
        @type hold: str | None
        @param submit: Submit this C{bsf.process.Executable} object during C{bsf.analysis.Stage.submit}
        @type submit: bool
        @param process_identifier: Process identifier
        @type process_identifier: str | None
        @param process_name: Process name
        @type process_name: str | None
        @param sub_process: C{subprocess.Popen} object
        @type sub_process: Popen | None
        @param obsolete_file_path_list: Python C{list} of Python C{str} file path objects that can be removed
            after successfully completing C{bsf.process.RunnableStep.run}
        @type obsolete_file_path_list: list[str] | None
        @param directory_path: Directory path
        @type directory_path: str | None
        """
        super(RunnableStepMakeDirectory, self).__init__(
            name=name,
            program=program,
            options=options,
            arguments=arguments,
            sub_command=sub_command,
            stdin=stdin,
            stdout=stdout,
            stderr=stderr,
            dependencies=dependencies,
            hold=hold,
            submit=submit,
            process_identifier=process_identifier,
            process_name=process_name,
            sub_process=sub_process,
            obsolete_file_path_list=obsolete_file_path_list)

        self.directory_path = directory_path

        return

    def run(self, debug=0):
        """Run a C{bsf.process.RunnableStepMakeDirectory} object.

        @param debug: Debug level
        @type debug: int
        @return: Python C{list} of Python C{str} (exception) objects
        @rtype: list[str] | None
        """
        if self.directory_path and not os.path.isdir(self.directory_path):
            try:
                os.makedirs(self.directory_path)
            except OSError as exception:
                if exception.errno != errno.EEXIST:
                    raise

        return None


class RunnableStepMakeNamedPipe(RunnableStep):
    """The C{bsf.process.RunnableStepMakeNamedPipe} class represents a step creating a named pipe.

    Attributes:
    @ivar file_path: Named pipe file path
    @type file_path: str | None
    """

    def __init__(
            self,
            name,
            program=None,
            options=None,
            arguments=None,
            sub_command=None,
            stdin=None,
            stdout=None,
            stderr=None,
            dependencies=None,
            hold=None,
            submit=True,
            process_identifier=None,
            process_name=None,
            sub_process=None,
            obsolete_file_path_list=None,
            file_path=None):
        """Initialise a C{bsf.process.RunnableStepMakeNamedPipe} object.

        @param name: Name
        @type name: str | None
        @param program: Program
        @type program: str | None
        @param options: Python C{dict} of Python C{str} (C{bsf.argument.Argument.key}) key and
            Python C{list} value objects of C{bsf.argument.Argument} objects
        @type options: dict[Argument.key, list[Argument]] | None
        @param arguments: Python C{list} of Python C{str} (program argument) objects
        @type arguments: list[str] | None
        @param sub_command: Subordinate C{bsf.process.Command} object
        @type sub_command: Command | None
        @param stdin: Standard input I{STDIN} C{bsf.connector.Connector} object
        @type stdin: Connector | None
        @param stdout: Standard output I{STDOUT} C{bsf.connector.Connector} object
        @type stdout: Connector | None
        @param stderr: Standard error I{STDERR} C{bsf.connector.Connector} object
        @type stderr: Connector | None
        @param dependencies: Python C{list} of Python C{str} (C{bsf.process.Executable.name}) objects
            in the context of C{bsf.analysis.Stage} dependencies
        @type dependencies: list[Executable.name] | None
        @param hold: Hold on job scheduling
        @type hold: str | None
        @param submit: Submit this C{bsf.process.Executable} object during C{bsf.analysis.Stage.submit}
        @type submit: bool
        @param process_identifier: Process identifier
        @type process_identifier: str | None
        @param process_name: Process name
        @type process_name: str | None
        @param sub_process: C{subprocess.Popen} object
        @type sub_process: Popen | None
        @param obsolete_file_path_list: Python C{list} of Python C{str} file path objects that can be removed
            after successfully completing C{bsf.process.RunnableStep.run}
        @type obsolete_file_path_list: list[str] | None
        @param file_path: Named pipe file path
        @type file_path: str | None
        """
        super(RunnableStepMakeNamedPipe, self).__init__(
            name=name,
            program=program,
            options=options,
            arguments=arguments,
            sub_command=sub_command,
            stdin=stdin,
            stdout=stdout,
            stderr=stderr,
            dependencies=dependencies,
            hold=hold,
            submit=submit,
            process_identifier=process_identifier,
            process_name=process_name,
            sub_process=sub_process,
            obsolete_file_path_list=obsolete_file_path_list)

        self.file_path = file_path

        return

    def run(self, debug=0):
        """Run a C{bsf.process.RunnableStepMakeNamedPipe} object.

        @param debug: Debug level
        @type debug: int
        @return: Python C{list} of Python C{str} (exception) objects
        @rtype: list[str] | None
        """
        if self.file_path and not os.path.exists(self.file_path):
            try:
                os.mkfifo(self.file_path)
            except OSError as exception:
                if exception.errno != errno.EEXIST:
                    raise

        return None


class RunnableStepMove(RunnableStep):
    """The C{bsf.process.RunnableStepMove} class represents a step moving a directory or file.

    Attributes:
    @ivar source_path: Source path
    @type source_path: str | None
    @ivar target_path: Target path
    @type target_path: str | None
    """

    def __init__(
            self,
            name,
            program=None,
            options=None,
            arguments=None,
            sub_command=None,
            stdin=None,
            stdout=None,
            stderr=None,
            dependencies=None,
            hold=None,
            submit=True,
            process_identifier=None,
            process_name=None,
            sub_process=None,
            obsolete_file_path_list=None,
            source_path=None,
            target_path=None):
        """Initialise a C{bsf.process.RunnableStepMove} object.

        @param name: Name
        @type name: str | None
        @param program: Program
        @type program: str | None
        @param options: Python C{dict} of Python C{str} (C{bsf.argument.Argument.key}) key and
            Python C{list} value objects of C{bsf.argument.Argument} objects
        @type options: dict[Argument.key, list[Argument]] | None
        @param arguments: Python C{list} of Python C{str} (program argument) objects
        @type arguments: list[str] | None
        @param sub_command: Subordinate C{bsf.process.Command} object
        @type sub_command: Command | None
        @param stdin: Standard input I{STDIN} C{bsf.connector.Connector} object
        @type stdin: Connector | None
        @param stdout: Standard output I{STDOUT} C{bsf.connector.Connector} object
        @type stdout: Connector | None
        @param stderr: Standard error I{STDERR} C{bsf.connector.Connector} object
        @type stderr: Connector | None
        @param dependencies: Python C{list} of Python C{str} (C{bsf.process.Executable.name}) objects
            in the context of C{bsf.analysis.Stage} dependencies
        @type dependencies: list[Executable.name] | None
        @param hold: Hold on job scheduling
        @type hold: str | None
        @param submit: Submit this C{bsf.process.Executable} object during C{bsf.analysis.Stage.submit}
        @type submit: bool
        @param process_identifier: Process identifier
        @type process_identifier: str | None
        @param process_name: Process name
        @type process_name: str | None
        @param sub_process: C{subprocess.Popen} object
        @type sub_process: Popen | None
        @param obsolete_file_path_list: Python C{list} of Python C{str} file path objects that can be removed
            after successfully completing C{bsf.process.RunnableStep.run}
        @type obsolete_file_path_list: list[str] | None
        @param source_path: Source path
        @type source_path: str | None
        @param target_path: Target path
        @type target_path: str | None
        """
        super(RunnableStepMove, self).__init__(
            name=name,
            program=program,
            options=options,
            arguments=arguments,
            sub_command=sub_command,
            stdin=stdin,
            stdout=stdout,
            stderr=stderr,
            dependencies=dependencies,
            hold=hold,
            submit=submit,
            process_identifier=process_identifier,
            process_name=process_name,
            sub_process=sub_process,
            obsolete_file_path_list=obsolete_file_path_list)

        self.source_path = source_path
        self.target_path = target_path

        return

    def run(self, debug=0):
        """Run a C{bsf.process.RunnableStepMove} object.

        @param debug: Debug level
        @type debug: int
        @return: Python C{list} of Python C{str} (exception) objects
        @rtype: list[str] | None
        """
        if self.source_path and self.target_path:
            shutil.move(src=self.source_path, dst=self.target_path)

        return None


class RunnableStepRemoveDirectory(RunnableStep):
    """The C{bsf.process.RunnableStepRemoveDirectory} class represents a step removing a directory.

    Attributes:
    @ivar directory_path: Directory path
    @type directory_path: str | None
    """

    def __init__(
            self,
            name,
            program=None,
            options=None,
            arguments=None,
            sub_command=None,
            stdin=None,
            stdout=None,
            stderr=None,
            dependencies=None,
            hold=None,
            submit=True,
            process_identifier=None,
            process_name=None,
            sub_process=None,
            obsolete_file_path_list=None,
            directory_path=None):
        """Initialise a C{bsf.process.RunnableStepRemoveDirectory} object.

        @param name: Name
        @type name: str | None
        @param program: Program
        @type program: str | None
        @param options: Python C{dict} of Python C{str} (C{bsf.argument.Argument.key}) key and
            Python C{list} value objects of C{bsf.argument.Argument} objects
        @type options: dict[Argument.key, list[Argument]] | None
        @param arguments: Python C{list} of Python C{str} (program argument) objects
        @type arguments: list[str] | None
        @param sub_command: Subordinate C{bsf.process.Command} object
        @type sub_command: Command | None
        @param stdin: Standard input I{STDIN} C{bsf.connector.Connector} object
        @type stdin: Connector | None
        @param stdout: Standard output I{STDOUT} C{bsf.connector.Connector} object
        @type stdout: Connector | None
        @param stderr: Standard error I{STDERR} C{bsf.connector.Connector} object
        @type stderr: Connector | None
        @param dependencies: Python C{list} of Python C{str} (C{bsf.process.Executable.name}) objects
            in the context of C{bsf.analysis.Stage} dependencies
        @type dependencies: list[Executable.name] | None
        @param hold: Hold on job scheduling
        @type hold: str | None
        @param submit: Submit this C{bsf.process.Executable} object during C{bsf.analysis.Stage.submit}
        @type submit: bool
        @param process_identifier: Process identifier
        @type process_identifier: str | None
        @param process_name: Process name
        @type process_name: str | None
        @param sub_process: C{subprocess.Popen} object
        @type sub_process: Popen | None
        @param obsolete_file_path_list: Python C{list} of Python C{str} file path objects that can be removed
            after successfully completing C{bsf.process.RunnableStep.run}
        @type obsolete_file_path_list: list[str] | None
        @param directory_path: Directory path
        @type directory_path: str | None
        """
        super(RunnableStepRemoveDirectory, self).__init__(
            name=name,
            program=program,
            options=options,
            arguments=arguments,
            sub_command=sub_command,
            stdin=stdin,
            stdout=stdout,
            stderr=stderr,
            dependencies=dependencies,
            hold=hold,
            submit=submit,
            process_identifier=process_identifier,
            process_name=process_name,
            sub_process=sub_process,
            obsolete_file_path_list=obsolete_file_path_list)

        self.directory_path = directory_path

        return

    def run(self, debug=0):
        """Run a C{bsf.process.RunnableRemoveDirectory} object.

        FileNotFoundError and OSError ENOTEMPTY Exceptions are caught.
        @param debug: Debug level
        @type debug: int
        @return: Python C{list} of Python C{str} (exception) objects
        @rtype: list[str] | None
        """
        if self.directory_path and not os.path.isdir(self.directory_path):
            try:
                os.rmdir(self.directory_path)
            except FileNotFoundError:
                pass
            except OSError as exception:
                if exception.errno != errno.ENOTEMPTY:
                    raise

        return None
<<<<<<< HEAD
=======


class RunnableStepRemoveFile(RunnableStep):
    def __init__(
            self,
            name,
            program=None,
            options=None,
            arguments=None,
            sub_command=None,
            stdin=None,
            stdout=None,
            stderr=None,
            dependencies=None,
            hold=None,
            submit=True,
            process_identifier=None,
            process_name=None,
            sub_process=None,
            obsolete_file_path_list=None,
            file_path=None):
        """Initialise a C{bsf.process.RunnableStepRemoveFile} object.

        @param name: Name
        @type name: str | None
        @param program: Program
        @type program: str | None
        @param options: Python C{dict} of Python C{str} (C{bsf.argument.Argument.key}) key and
            Python C{list} value objects of C{bsf.argument.Argument} objects
        @type options: dict[Argument.key, list[Argument]] | None
        @param arguments: Python C{list} of Python C{str} (program argument) objects
        @type arguments: list[str] | None
        @param sub_command: Subordinate C{bsf.process.Command} object
        @type sub_command: Command | None
        @param stdin: Standard input I{STDIN} C{bsf.connector.Connector} object
        @type stdin: Connector | None
        @param stdout: Standard output I{STDOUT} C{bsf.connector.Connector} object
        @type stdout: Connector | None
        @param stderr: Standard error I{STDERR} C{bsf.connector.Connector} object
        @type stderr: Connector | None
        @param dependencies: Python C{list} of Python C{str} (C{bsf.process.Executable.name}) objects
            in the context of C{bsf.analysis.Stage} dependencies
        @type dependencies: list[Executable.name] | None
        @param hold: Hold on job scheduling
        @type hold: str | None
        @param submit: Submit this C{bsf.process.Executable} object during C{bsf.analysis.Stage.submit}
        @type submit: bool
        @param process_identifier: Process identifier
        @type process_identifier: str | None
        @param process_name: Process name
        @type process_name: str | None
        @param sub_process: C{subprocess.Popen} object
        @type sub_process: Popen | None
        @param obsolete_file_path_list: Python C{list} of Python C{str} file path objects that can be removed
            after successfully completing C{bsf.process.RunnableStep.run}
        @type obsolete_file_path_list: list[str] | None
        @param file_path: File path
        @type file_path: str | None
        """
        super(RunnableStepRemoveFile, self).__init__(
            name=name,
            program=program,
            options=options,
            arguments=arguments,
            sub_command=sub_command,
            stdin=stdin,
            stdout=stdout,
            stderr=stderr,
            dependencies=dependencies,
            hold=hold,
            submit=submit,
            process_identifier=process_identifier,
            process_name=process_name,
            sub_process=sub_process,
            obsolete_file_path_list=obsolete_file_path_list)

        self.file_path = file_path

        return

    def run(self, debug=0):
        """Run a C{bsf.process.RunnableStepRemoveFile} object.

        @param debug: Debug level
        @type debug: int
        @return: Python C{list} of Python C{str} (exception) objects
        @rtype: list[str] | None
        """
        os.remove(path=self.file_path)

        return None
>>>>>>> da8d016f


class RunnableStepRemoveTree(RunnableStep):
    """The C{bsf.process.RunnableStepRemoveTree} class represents a step removing a file system tree.

    Attributes:
    @ivar file_path: File path
    @type file_path: str | None
    @ivar ignore_errors: Ignore errors
    @type ignore_errors: bool
    """

    def __init__(
            self,
            name,
            program=None,
            options=None,
            arguments=None,
            sub_command=None,
            stdin=None,
            stdout=None,
            stderr=None,
            dependencies=None,
            hold=None,
            submit=True,
            process_identifier=None,
            process_name=None,
            sub_process=None,
            obsolete_file_path_list=None,
            file_path=None,
            ignore_errors=None):
        """Initialise a C{bsf.process.RunnableStepRemoveTree} object.

        @param name: Name
        @type name: str | None
        @param program: Program
        @type program: str | None
        @param options: Python C{dict} of Python C{str} (C{bsf.argument.Argument.key}) key and
            Python C{list} value objects of C{bsf.argument.Argument} objects
        @type options: dict[Argument.key, list[Argument]] | None
        @param arguments: Python C{list} of Python C{str} (program argument) objects
        @type arguments: list[str] | None
        @param sub_command: Subordinate C{bsf.process.Command} object
        @type sub_command: Command | None
        @param stdin: Standard input I{STDIN} C{bsf.connector.Connector} object
        @type stdin: Connector | None
        @param stdout: Standard output I{STDOUT} C{bsf.connector.Connector} object
        @type stdout: Connector | None
        @param stderr: Standard error I{STDERR} C{bsf.connector.Connector} object
        @type stderr: Connector | None
        @param dependencies: Python C{list} of Python C{str} (C{bsf.process.Executable.name}) objects
            in the context of C{bsf.analysis.Stage} dependencies
        @type dependencies: list[Executable.name] | None
        @param hold: Hold on job scheduling
        @type hold: str | None
        @param submit: Submit this C{bsf.process.Executable} object during C{bsf.analysis.Stage.submit}
        @type submit: bool
        @param process_identifier: Process identifier
        @type process_identifier: str | None
        @param process_name: Process name
        @type process_name: str | None
        @param sub_process: C{subprocess.Popen} object
        @type sub_process: Popen | None
        @param obsolete_file_path_list: Python C{list} of Python C{str} file path objects that can be removed
            after successfully completing C{bsf.process.RunnableStep.run}
        @type obsolete_file_path_list: list[str] | None
        @param file_path: File path
        @type file_path: str | None
        """
        super(RunnableStepRemoveTree, self).__init__(
            name=name,
            program=program,
            options=options,
            arguments=arguments,
            sub_command=sub_command,
            stdin=stdin,
            stdout=stdout,
            stderr=stderr,
            dependencies=dependencies,
            hold=hold,
            submit=submit,
            process_identifier=process_identifier,
            process_name=process_name,
            sub_process=sub_process,
            obsolete_file_path_list=obsolete_file_path_list)

        self.file_path = file_path
        self.ignore_errors = ignore_errors

        return

    def run(self, debug=0):
        """Run a C{bsf.process.RunnableRemoveTree} object.

        @param debug: Debug level
        @type debug: int
        @return: Python C{list} of Python C{str} (exception) objects
        @rtype: list[str] | None
        """
        if self.ignore_errors:
            ignore_errors = True
        else:
            ignore_errors = False

        shutil.rmtree(path=self.file_path, ignore_errors=ignore_errors)

        return None


class RunnableStepSleep(RunnableStep):
    """The C{bsf.process.RunnableStepSleep} class represents a step sleeping the process.

    Attributes:
    @ivar sleep_time: Sleep time in seconds
    @type sleep_time: float | None
    """

    def __init__(
            self,
            name,
            program=None,
            options=None,
            arguments=None,
            sub_command=None,
            stdin=None,
            stdout=None,
            stderr=None,
            dependencies=None,
            hold=None,
            submit=True,
            process_identifier=None,
            process_name=None,
            sub_process=None,
            obsolete_file_path_list=None,
            sleep_time=None):
        """Initialise a C{bsf.process.RunnableStepSleep} object.

        @param name: Name
        @type name: str | None
        @param program: Program
        @type program: str | None
        @param options: Python C{dict} of Python C{str} (C{bsf.argument.Argument.key}) key and
            Python C{list} value objects of C{bsf.argument.Argument} objects
        @type options: dict[Argument.key, list[Argument]] | None
        @param arguments: Python C{list} of Python C{str} (program argument) objects
        @type arguments: list[str]
        @param sub_command: Subordinate C{bsf.process.Command} object
        @type sub_command: Command | None
        @param stdin: Standard input I{STDIN} C{bsf.connector.Connector} object
        @type stdin: Connector | None
        @param stdout: Standard output I{STDOUT} C{bsf.connector.Connector} object
        @type stdout: Connector | None
        @param stderr: Standard error I{STDERR} C{bsf.connector.Connector} object
        @type stderr: Connector | None
        @param dependencies: Python C{list} of Python C{str} (C{bsf.process.Executable.name}) objects
            in the context of C{bsf.analysis.Stage} dependencies
        @type dependencies: list[Executable.name] | None
        @param hold: Hold on job scheduling
        @type hold: str | None
        @param submit: Submit this C{bsf.process.Executable} object during C{bsf.analysis.Stage.submit}
        @type submit: bool
        @param process_identifier: Process identifier
        @type process_identifier: str | None
        @param process_name: Process name
        @type process_name: str | None
        @param sub_process: C{subprocess.Popen} object
        @type sub_process: Popen | None
        @param obsolete_file_path_list: Python C{list} of Python C{str} file path objects that can be removed
            after successfully completing C{bsf.process.RunnableStep.run}
        @type obsolete_file_path_list: list[str] | None
        @param sleep_time: Sleep time in seconds
        @type sleep_time: float | None
        """
        super(RunnableStepSleep, self).__init__(
            name=name,
            program=program,
            options=options,
            arguments=arguments,
            sub_command=sub_command,
            stdin=stdin,
            stdout=stdout,
            stderr=stderr,
            dependencies=dependencies,
            hold=hold,
            submit=submit,
            process_identifier=process_identifier,
            process_name=process_name,
            sub_process=sub_process,
            obsolete_file_path_list=obsolete_file_path_list)

        self.sleep_time = sleep_time

        return

    def run(self, debug=0):
        """Run a C{bsf.process.RunnableStepSleep} object.

        @param debug: Debug level
        @type debug: int
        @return: Python C{list} of Python C{str} (exception) objects
        @rtype: list[str] | None
        """
        if self.sleep_time is not None:
            time.sleep(self.sleep_time)

        return None


class RunnableStepSetEnvironment(RunnableStep):
    """The C{bsf.process.RunnableStepSetEnvironment} class represents a step setting the process environment.

    Attributes:
    @ivar key: Environment key
    @type key: str
    @ivar value: Environment value
    @type value: str
    """

    def __init__(
            self,
            name,
            program=None,
            options=None,
            arguments=None,
            sub_command=None,
            stdin=None,
            stdout=None,
            stderr=None,
            dependencies=None,
            hold=None,
            submit=True,
            process_identifier=None,
            process_name=None,
            sub_process=None,
            obsolete_file_path_list=None,
            key=None,
            value=None):
        """Initialise a C{bsf.process.RunnableStepSetEnvironment} object.

        @param name: Name
        @type name: str | None
        @param program: Program
        @type program: str | None
        @param options: Python C{dict} of Python C{str} (C{bsf.argument.Argument.key}) key and
            Python C{list} value objects of C{bsf.argument.Argument} objects
        @type options: dict[Argument.key, list[Argument]] | None
        @param arguments: Python C{list} of Python C{str} (program argument) objects
        @type arguments: list[str]
        @param sub_command: Subordinate C{bsf.process.Command} object
        @type sub_command: Command | None
        @param stdin: Standard input I{STDIN} C{bsf.connector.Connector} object
        @type stdin: Connector | None
        @param stdout: Standard output I{STDOUT} C{bsf.connector.Connector} object
        @type stdout: Connector | None
        @param stderr: Standard error I{STDERR} C{bsf.connector.Connector} object
        @type stderr: Connector | None
        @param dependencies: Python C{list} of Python C{str} (C{bsf.process.Executable.name}) objects
            in the context of C{bsf.analysis.Stage} dependencies
        @type dependencies: list[Executable.name] | None
        @param hold: Hold on job scheduling
        @type hold: str | None
        @param submit: Submit this C{bsf.process.Executable} object during C{bsf.analysis.Stage.submit}
        @type submit: bool
        @param process_identifier: Process identifier
        @type process_identifier: str | None
        @param process_name: Process name
        @type process_name: str | None
        @param sub_process: C{subprocess.Popen} object
        @type sub_process: Popen | None
        @param obsolete_file_path_list: Python C{list} of Python C{str} file path objects that can be removed
            after successfully completing C{bsf.process.RunnableStep.run}
        @type obsolete_file_path_list: list[str] | None
        @param key: Environment key
        @type key: str
        """
        super(RunnableStepSetEnvironment, self).__init__(
            name=name,
            program=program,
            options=options,
            arguments=arguments,
            sub_command=sub_command,
            stdin=stdin,
            stdout=stdout,
            stderr=stderr,
            dependencies=dependencies,
            hold=hold,
            submit=submit,
            process_identifier=process_identifier,
            process_name=process_name,
            sub_process=sub_process,
            obsolete_file_path_list=obsolete_file_path_list)

        self.key = key
        self.value = value

        return

    def run(self, debug=0):
        """Run a C{bsf.process.RunnableStepSetEnvironment} object.

        @param debug: Debug level
        @type debug: int
        @return: Python C{list} of Python C{str} (exception) objects
        @rtype: list[str] | None
        """
        if self.key is not None:
            os.environ[self.key] = self.value

        return None<|MERGE_RESOLUTION|>--- conflicted
+++ resolved
@@ -1030,10 +1030,6 @@
         @return: Python C{list} of Python C{str} (exception) objects
         @rtype: list[str] | None
         """
-<<<<<<< HEAD
-
-=======
->>>>>>> da8d016f
         return run_executables(executable_list=[self], debug=debug)
 
 
@@ -2231,8 +2227,6 @@
                     raise
 
         return None
-<<<<<<< HEAD
-=======
 
 
 class RunnableStepRemoveFile(RunnableStep):
@@ -2324,7 +2318,6 @@
         os.remove(path=self.file_path)
 
         return None
->>>>>>> da8d016f
 
 
 class RunnableStepRemoveTree(RunnableStep):
