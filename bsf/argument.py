--- conflicted
+++ resolved
@@ -79,11 +79,7 @@
         @rtype: Argument
         """
         # Test for a >>>class.key = value<<< INI file option construct.
-<<<<<<< HEAD
-        if key.index('.') > 0:
-=======
         if '.' in key:
->>>>>>> 36a78b11
             key_list = key.split(sep='.')
             if key_list[0] in __all__:
                 argument_class: Type = getattr(sys.modules[__name__], key_list[0])
